--- conflicted
+++ resolved
@@ -9,19 +9,11 @@
 #define _STRINGIFY(x)                     #x
 #define STRINGIFY(x)                      _STRINGIFY(x)
 
-<<<<<<< HEAD
 #ifdef BOOST_COMP_MSVC
 #define CONCAT(x,y)                       _CONCATX(x,y)
 #else
-=======
-#ifndef BOOST_COMP_MSVC
->>>>>>> 73f36236
 #define _CONCAT(x,y)                      x##y
 #define CONCAT(x,y)                       _CONCAT(x,y)
 #endif
 
-<<<<<<< HEAD
-=======
-//#define USER_AGENT                        STRINGIFY(CONCAT(CONCAT(Acquisition/, VER_STR), (contact: tom.holz@gmail.com)))
->>>>>>> 73f36236
 #define USER_AGENT                        VER_PRODUCTNAME_STR "/" VER_STR " (contact: tom.holz@gmail.com)"
