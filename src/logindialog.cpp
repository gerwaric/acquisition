--- conflicted
+++ resolved
@@ -195,7 +195,6 @@
 	if (reply->error())
 		return LeaguesApiError(reply->errorString(), bytes);
 
-<<<<<<< HEAD
 	// Trial builds come with an expiration date. Prevent login of expired builds.
 	if (TRIAL_VERSION) {
 		// Make sure the expiration date is valid.
@@ -225,18 +224,6 @@
 		QLOG_WARN() << "This build will expire on" << expiration;
 		DisplayError("This build will expire on " + expiration);
 	};
-=======
-    // Check the date on the HTTP response (which the user cannot easily change) to see if this build has expired.
-    const QDateTime reply_date = QDateTime::fromString(QString(reply->rawHeader("Date")), Qt::RFC2822Date);
-    if (reply_date > BUILD_EXPIRATION) {
-        QLOG_ERROR() << "Leagues request reply on" << reply_date.toString();
-        QLOG_ERROR() << "This build expired on" << BUILD_EXPIRATION.toString();
-        DisplayError("This test build has expired.");
-        return;
-    };
-    QLOG_WARN() << "This test build will expire on" << BUILD_EXPIRATION.toString();
-    DisplayError("This test build will expire on " + BUILD_EXPIRATION.toString());
->>>>>>> 73f36236
 
 	rapidjson::Document doc;
 	doc.Parse(bytes.constData());
