/*
    Copyright 2014 Ilya Zhuravlev

    This file is part of Acquisition.

    Acquisition is free software: you can redistribute it and/or modify
    it under the terms of the GNU General Public License as published by
    the Free Software Foundation, either version 3 of the License, or
    (at your option) any later version.

    Acquisition is distributed in the hope that it will be useful,
    but WITHOUT ANY WARRANTY; without even the implied warranty of
    MERCHANTABILITY or FITNESS FOR A PARTICULAR PURPOSE.  See the
    GNU General Public License for more details.

    You should have received a copy of the GNU General Public License
    along with Acquisition.  If not, see <http://www.gnu.org/licenses/>.
*/

#pragma once

#include <QTimer>
#include <memory>

#include "item.h"
#include "itemsmanagerworker.h"

struct CurrentStatusUpdate;
class QThread;
class Application;
class BuyoutManager;
class DataManager;
class ItemsManagerWorker;
class Shop;

/*
 * ItemsManager manages an ItemsManagerWorker (which lives in a separate thread)
 * and glues it to the rest of Acquisition.
 */
class ItemsManager : public QObject {
    Q_OBJECT
public:
    explicit ItemsManager(Application &app);
    ~ItemsManager();
    // Creates and starts the worker
    void Start();
    void Update();
    void SetAutoUpdateInterval(int minutes);
    void SetAutoUpdate(bool update);
    int auto_update_interval() const { return auto_update_interval_; }
    bool auto_update() const { return auto_update_; }
    const Items &items() const { return items_; }
    const std::vector<std::string> &tabs() const { return tabs_; }
    void PropagateTabBuyouts();
public slots:
    // called by auto_update_timer_
    void OnAutoRefreshTimer();
    // Used to glue Worker's signals to MainWindow
    void OnStatusUpdate(const CurrentStatusUpdate &status);
    void OnItemsRefreshed(const Items &items, const std::vector<std::string> &tabs, bool initial_refresh);
signals:
    void UpdateSignal();
<<<<<<< HEAD
    void ItemsRefreshed();
    void StatusUpdate(const ItemsFetchStatus &status);
=======
    void ItemsRefreshed(const Items &items, const std::vector<std::string> &tabs, bool initial_refresh = false);
    void StatusUpdate(const CurrentStatusUpdate &status);
>>>>>>> 822a1fbc
private:
    void MigrateBuyouts();

    // should items be automatically refreshed
    bool auto_update_;
    // items will be automatically updated every X minutes
    int auto_update_interval_;
    std::unique_ptr<QTimer> auto_update_timer_;
    std::unique_ptr<ItemsManagerWorker> worker_;
    std::unique_ptr<QThread> thread_;
    DataManager &data_manager_;
    BuyoutManager &bo_manager_;
    Shop &shop_;
    Application &app_;
    Items items_;
    std::vector<std::string> tabs_;
};<|MERGE_RESOLUTION|>--- conflicted
+++ resolved
@@ -60,13 +60,8 @@
     void OnItemsRefreshed(const Items &items, const std::vector<std::string> &tabs, bool initial_refresh);
 signals:
     void UpdateSignal();
-<<<<<<< HEAD
-    void ItemsRefreshed();
-    void StatusUpdate(const ItemsFetchStatus &status);
-=======
-    void ItemsRefreshed(const Items &items, const std::vector<std::string> &tabs, bool initial_refresh = false);
+    void ItemsRefreshed(bool initial_refresh);
     void StatusUpdate(const CurrentStatusUpdate &status);
->>>>>>> 822a1fbc
 private:
     void MigrateBuyouts();
 
