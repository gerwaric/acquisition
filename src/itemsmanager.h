/*
	Copyright 2014 Ilya Zhuravlev

	This file is part of Acquisition.

	Acquisition is free software: you can redistribute it and/or modify
	it under the terms of the GNU General Public License as published by
	the Free Software Foundation, either version 3 of the License, or
	(at your option) any later version.

	Acquisition is distributed in the hope that it will be useful,
	but WITHOUT ANY WARRANTY; without even the implied warranty of
	MERCHANTABILITY or FITNESS FOR A PARTICULAR PURPOSE.  See the
	GNU General Public License for more details.

	You should have received a copy of the GNU General Public License
	along with Acquisition.  If not, see <http://www.gnu.org/licenses/>.
*/

#pragma once

#include <QTimer>
#include <memory>

#include "item.h"
#include "itemsmanagerworker.h"
<<<<<<< HEAD
=======
#include "util.h"

using Util::TabSelection;
>>>>>>> 73f36236

struct CurrentStatusUpdate;
class QThread;
class Application;
class BuyoutManager;
class DataStore;
class ItemsManagerWorker;
class Shop;

/*
 * ItemsManager manages an ItemsManagerWorker (which lives in a separate thread)
 * and glues it to the rest of Acquisition.
 */
class ItemsManager : public QObject {
	Q_OBJECT
public:
	explicit ItemsManager(Application &app);
	~ItemsManager();
	// Creates and starts the worker
	void Start();
<<<<<<< HEAD
	void Update(TabSelection::Type type, const std::vector<ItemLocation>& tab_names = std::vector<ItemLocation>());
=======
	void Update(TabSelection type, const std::vector<ItemLocation>& tab_names = std::vector<ItemLocation>());
	void RefreshModList();
>>>>>>> 73f36236
	void SetAutoUpdateInterval(int minutes);
	void SetAutoUpdate(bool update);
	int auto_update_interval() const { return auto_update_interval_; }
	bool auto_update() const { return auto_update_; }
	const Items &items() const { return items_; }
	void ApplyAutoTabBuyouts();
	void ApplyAutoItemBuyouts();
	void PropagateTabBuyouts();
	const QSet<QString>& categories() const { return categories_; }
public slots:
	// called by auto_update_timer_
	void OnAutoRefreshTimer();
	// Used to glue Worker's signals to MainWindow
	void OnStatusUpdate(const CurrentStatusUpdate &status);
	void OnItemsRefreshed(const Items &items, const std::vector<ItemLocation> &tabs, bool initial_refresh);
	void OnItemClassesUpdate(const QByteArray &classes);
	void OnItemBaseTypesUpdate(const QByteArray &baseTypes);
signals:
	void UpdateSignal(TabSelection type, const std::vector<ItemLocation>& tab_names = std::vector<ItemLocation>());
	void ItemsRefreshed(bool initial_refresh);
	void StatusUpdate(const CurrentStatusUpdate &status);
	void UpdateModListSignal();
private:
	void MigrateBuyouts();

	// should items be automatically refreshed
	bool auto_update_;
	// items will be automatically updated every X minutes
	int auto_update_interval_;
	std::unique_ptr<QTimer> auto_update_timer_;
	std::unique_ptr<ItemsManagerWorker> worker_;
	std::unique_ptr<QThread> thread_;
	DataStore &data_;
	BuyoutManager &bo_manager_;
	Shop &shop_;
	Application &app_;
	Items items_;
	QSet<QString> categories_;
};<|MERGE_RESOLUTION|>--- conflicted
+++ resolved
@@ -24,12 +24,6 @@
 
 #include "item.h"
 #include "itemsmanagerworker.h"
-<<<<<<< HEAD
-=======
-#include "util.h"
-
-using Util::TabSelection;
->>>>>>> 73f36236
 
 struct CurrentStatusUpdate;
 class QThread;
@@ -50,12 +44,7 @@
 	~ItemsManager();
 	// Creates and starts the worker
 	void Start();
-<<<<<<< HEAD
 	void Update(TabSelection::Type type, const std::vector<ItemLocation>& tab_names = std::vector<ItemLocation>());
-=======
-	void Update(TabSelection type, const std::vector<ItemLocation>& tab_names = std::vector<ItemLocation>());
-	void RefreshModList();
->>>>>>> 73f36236
 	void SetAutoUpdateInterval(int minutes);
 	void SetAutoUpdate(bool update);
 	int auto_update_interval() const { return auto_update_interval_; }
