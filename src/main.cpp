--- conflicted
+++ resolved
@@ -38,22 +38,12 @@
 #include "version.h"
 #include "version_defines.h"
 #include "../test/testmain.h"
-<<<<<<< HEAD
-=======
-#include "util.h"
->>>>>>> 73f36236
 
 #ifdef CRASHRPT
 #include "CrashRpt.h"
 #endif
 
-<<<<<<< HEAD
-int main(int argc, char* argv[])
-=======
-using Util::TabSelection;
-
 int main(int argc, char *argv[])
->>>>>>> 73f36236
 {
 	qRegisterMetaType<CurrentStatusUpdate>("CurrentStatusUpdate");
 	qRegisterMetaType<Items>("Items");
