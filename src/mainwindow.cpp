--- conflicted
+++ resolved
@@ -85,13 +85,8 @@
 	image_cache_ = new ImageCache(Filesystem::UserDir() + "/cache");
 
 	InitializeUi();
-<<<<<<< HEAD
 	InitializeRateLimitPanel();
 	InitializeLogging();
-=======
-    InitializeRateLimitPanel();
-    InitializeLogging();
->>>>>>> 73f36236
 	InitializeSearchForm();
 	NewSearch();
 
@@ -433,11 +428,7 @@
 	}
 
 	status_bar_label_->setText(title);
-<<<<<<< HEAD
 	status_bar_label_->update();
-=======
-    status_bar_label_->update();
->>>>>>> 73f36236
 
 #ifdef Q_OS_WIN32
 	QWinTaskbarProgress *progress = taskbar_button_->progress();
