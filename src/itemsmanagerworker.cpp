--- conflicted
+++ resolved
@@ -32,29 +32,12 @@
 #include "rapidjson/error/en.h"
 #include <boost/algorithm/string.hpp>
 
-/*
-#include "rapidjson/filewritestream.h"
-#include <rapidjson/writer.h>
-FILE* fp = fopen("_debugoutputfile.json", "wb");
-char buf[65536];
-rapidjson::FileWriteStream os(fp, buf, sizeof(buf));
-rapidjson::Writer<rapidjson::FileWriteStream> writer(os);
-doc.Accept(writer);
-fclose(fp);
-*/
-
 #include "application.h"
 #include "datastore.h"
 #include "util.h"
 #include "mainwindow.h"
 #include "buyoutmanager.h"
 #include "modlist.h"
-<<<<<<< HEAD
-=======
-#include "ratelimit.h"
-
-using Util::size2int;
->>>>>>> 73f36236
 
 const char *kStashItemsUrl = "https://www.pathofexile.com/character-window/get-stash-items";
 const char *kCharacterItemsUrl = "https://www.pathofexile.com/character-window/get-items";
@@ -69,7 +52,6 @@
 const char *kRePoE_item_classes = "https://raw.githubusercontent.com/brather1ng/RePoE/master/RePoE/data/item_classes.min.json";
 const char *kRePoE_item_base_types = "https://raw.githubusercontent.com/brather1ng/RePoE/master/RePoE/data/base_items.min.json";
 
-<<<<<<< HEAD
 ItemsManagerWorker::ItemsManagerWorker(Application& app, QThread* thread) :
     data_(app.data()),
     total_completed_(-1),
@@ -86,24 +68,6 @@
     first_fetch_tab_id_(-1),
 	bo_manager_(app.buyout_manager()),
 	account_name_(app.email()),
-=======
-ItemsManagerWorker::ItemsManagerWorker(Application &app, QThread *thread) :
-    initialModUpdateCompleted_(false),
-    data_(app.data()),
-    total_completed_(-999),
-    total_needed_(-999),
-    requests_completed_(-999),
-    requests_needed_(-999),
-    league_(app.league()),
-    updating_(false),
-    modsUpdating_(false),
-    updateRequest_(false),
-    type_(TabSelection::All),
-    queue_id_(-999),
-    first_fetch_tab_id_(-1),
-    bo_manager_(app.buyout_manager()),
-    account_name_(app.email()),
->>>>>>> 73f36236
     rate_limiter_(app.rate_limiter())
 {
 	QUrl poe(kMainPage);
@@ -135,7 +99,6 @@
 		});
 }
 
-<<<<<<< HEAD
 void ItemsManagerWorker::OnItemClassesReceived(QNetworkReply *reply) {
     if (reply->error()) {
         QLOG_ERROR() << "Couldn't fetch RePoE Item Classes:" << reply->url().toDisplayString()
@@ -145,29 +108,6 @@
         QByteArray bytes = reply->readAll();
         emit ItemClassesUpdate(bytes);
     };
-=======
-void ItemsManagerWorker::CheckForViolation(QNetworkReply* reply) {
-    if (reply->hasRawHeader("Retry-After")) {
-        QLOG_ERROR() << "unnhandled rate limit violation in reply to" << reply->url().toDisplayString();
-        for (auto& pair : reply->rawHeaderPairs()) {
-            QLOG_DEBUG() << "\n\t" << pair.first << "=" << pair.second;
-        };
-    };
-}
-
-void ItemsManagerWorker::OnItemClassesReceived(QNetworkReply *reply){
-
-    QLOG_DEBUG() << "Item classes received.";
-
-	if (reply->error()) {
-		QLOG_ERROR() << "Couldn't fetch RePoE Item Classes: " << reply->url().toDisplayString()
-					<< " due to error: " << reply->errorString() << " The type dropdown will remain empty.";
-	} else {
-		QByteArray bytes = reply->readAll();
-		emit ItemClassesUpdate(bytes);
-	}
-
->>>>>>> 73f36236
 	QNetworkRequest PoE_item_base_types_request = QNetworkRequest(QUrl(QString(kRePoE_item_base_types)));
     rate_limiter_.Submit(network_manager_, PoE_item_base_types_request,
 		[=](QNetworkReply* reply) {
@@ -175,7 +115,6 @@
 		});
 }
 
-<<<<<<< HEAD
 void ItemsManagerWorker::OnItemBaseTypesReceived(QNetworkReply* reply) {
     if (reply->error()) {
         QLOG_ERROR() << "Couldn't fetch RePoE Item Base Types:" << reply->url().toDisplayString()
@@ -185,36 +124,15 @@
         QByteArray bytes = reply->readAll();
         emit ItemBaseTypesUpdate(bytes);
     };
-=======
-void ItemsManagerWorker::OnItemBaseTypesReceived(QNetworkReply* reply){
-
-    QLOG_DEBUG() << "Item base types received.";
-
-	if (reply->error()) {
-		QLOG_ERROR() << "Couldn't fetch RePoE Item Base Types: " << reply->url().toDisplayString()
-					<< " due to error: " << reply->errorString() << " The type dropdown will remain empty.";
-	} else {
-		QByteArray bytes = reply->readAll();
-		emit ItemBaseTypesUpdate(bytes);
-	}
-
->>>>>>> 73f36236
 	UpdateModList();
 }
 
 void ItemsManagerWorker::ParseItemMods() {
-<<<<<<< HEAD
     InitModlist();
-=======
-
-    InitModlist();
-
->>>>>>> 73f36236
 	tabs_.clear();
 	tabs_signature_.clear();
 	tab_id_index_.clear();
 
-<<<<<<< HEAD
 	//Get cached tabs (item tabs not search tabs)
     for (ItemLocationType type : {ItemLocationType::STASH, ItemLocationType::CHARACTER}) {
         std::string tabs = data_.GetTabs(type);
@@ -280,76 +198,6 @@
     for (int i = 0; i < tabs_.size(); i++) {
         auto tab = tabs_[i];
         std::string items = data_.GetItems(tab);
-=======
-	// Get cached stash tabs.
-	for(ItemLocationType type : {ItemLocationType::STASH, ItemLocationType::CHARACTER}){
-		std::string tabs = data_.GetTabs(type);
-		tabs_signature_ = CreateTabsSignatureVector(tabs);
-		if (tabs.size() != 0) {
-			rapidjson::Document doc;
-            doc.Parse(tabs.c_str());
-			if (doc.HasParseError()) {
-				QLOG_ERROR() << "Malformed tabs data:" << tabs.c_str() << "The error was"
-					<< rapidjson::GetParseError_En(doc.GetParseError());
-				continue;
-			}
-			for (auto &tab : doc) {
-				//constructor values to fill in
-				int index;
-				std::string tabUniqueId, name;
-				int r, g, b;
-
-				if (type == ItemLocationType::STASH) {
-                    // Stash tab
-					if(tab_id_index_.count(tab["id"].GetString())){
-                        QLOG_ERROR() << "Duplicated tab found while loading data:" << tab["id"].GetString();
-					    continue;
-					}
-					if (!tab.HasMember("n") || !tab["n"].IsString()) {
-						QLOG_ERROR() << "Malformed tabs data:" << tabs.c_str() << "Tab doesn't contain its name (field 'n').";
-						continue;
-					}
-
-					index = tab["i"].GetInt();
-					tabUniqueId = tab["id"].GetString();
-					name = tab["n"].GetString();
-					r = tab["colour"]["r"].GetInt();
-					g = tab["colour"]["g"].GetInt();
-					b = tab["colour"]["b"].GetInt();
-				} else {
-                    // Character
-					if(tab_id_index_.count(tab["name"].GetString())){
-					   continue;
-					}
-                    if (tab.HasMember("i")) {
-                        index = tab["i"].GetInt();
-                    }
-                    else {
-                        index = size2int(tabs_.size(), "ItemsManagerWorker::ParseItemMods(): too many tabs");
-                    };
-
-					tabUniqueId = tab["name"].GetString();
-					name = tab["name"].GetString();
-					r = 0;
-					g = 0;
-					b = 0;
-				}
-
-				ItemLocation loc(index, tabUniqueId, name, type, r, g, b);
-				loc.set_json(tab, doc.GetAllocator());
-				tabs_.push_back(loc);
-				tab_id_index_.insert(loc.get_tab_uniq_id());
-			}
-		}
-	}
-
-	items_.clear();
-
-	//Get cached items
-    int i = 0;
-    for (auto& tab : tabs_) {
-		std::string items = data_.GetItems(tab);
->>>>>>> 73f36236
         if (items.size() != 0) {
             rapidjson::Document doc;
             doc.Parse(items.c_str());
@@ -357,7 +205,6 @@
                 items_.push_back(std::make_shared<Item>(*item, tab));
             };
         };
-<<<<<<< HEAD
         CurrentStatusUpdate status;
         status.state = ProgramState::ItemsRetrieved;
         status.progress = i + 1;
@@ -370,29 +217,6 @@
 
 	// let ItemManager know that the retrieval of cached items/tabs has been completed (calls ItemsManager::OnItemsRefreshed method)
 	emit ItemsRefreshed(items_, tabs_, true);
-=======
-
-		CurrentStatusUpdate status;
-		status.state = ProgramState::ItemsRetrieved;
-		status.progress = ++i;
-		status.total = size2int(tabs_.size(), "ItemsManagerWorker::ParseItemMods(): too many tabs");
-
-		emit StatusUpdate(status);
-	}
-
-	//let ItemManager know that the retrieval of cached items/tabs has been completed (calls ItemsManager::OnItemsRefreshed method)
-	emit ItemsRefreshed(items_, tabs_, true);
-
-    modsUpdating_ = false;
-    initialModUpdateCompleted_ = true;
-    updating_ = false;
-
-    if (updateRequest_) {
-        updateRequest_ = false;
-        Update(type_, locations_);
-    }
-}
->>>>>>> 73f36236
 
     if (updateRequest_) {
         updateRequest_ = false;
@@ -408,7 +232,6 @@
 		});
 }
 
-<<<<<<< HEAD
 void ItemsManagerWorker::OnStatTranslationsReceived(QNetworkReply* reply) {
     QLOG_TRACE() << "Stat translations received.";
 
@@ -471,75 +294,6 @@
 	cancel_update_ = false;
 
 	// remove all pending requests
-=======
-void ItemsManagerWorker::OnStatTranslationsReceived(QNetworkReply* reply){
-
-    QLOG_TRACE() << "Stat translations received.";
-    CheckForViolation(reply);
-
-	if (reply->error()) {
-		QLOG_ERROR() << "Couldn't fetch RePoE Stat Translations: " << reply->url().toDisplayString()
-					<< " due to error: " << reply->errorString() << " Aborting update.";
-		modsUpdating_ = false;
-		return;
-	}
-
-	QByteArray bytes = reply->readAll();
-	rapidjson::Document doc;
-	doc.Parse(bytes.constData());
-
-	if (doc.HasParseError()) {
-		QLOG_ERROR() << "Couldn't properly parse Stat Translations from RePoE, canceling Mods Update";
-		modsUpdating_ = false;
-		return;
-	}
-
-	mods.clear();
-	std::set<std::string> stat_strings;
-
-	for (auto &translation : doc){
-		for (auto &stat : translation["English"]){
-			std::vector<std::string> formats;
-			for (auto &format : stat["format"])
-				formats.push_back(format.GetString());
-
-			std::string stat_string = stat["string"].GetString();
-			if(formats[0].compare("ignore") != 0){
-				for (int i = 0; i < formats.size(); i++) {
-					std::string searchString = "{" + std::to_string(i) + "}";
-					boost::replace_all(stat_string, searchString, formats[i]);
-				}
-			}
-
-			if (stat_string.length() > 0)
-				stat_strings.insert(stat_string);
-		}
-	}
-
-	for (std::string stat_string : stat_strings) {
-		mods.push_back({ stat_string });
-	}
-
-    // Create a separate thread to load the items, which allows the UI to
-    // update the status bar while items are being parsed. This operation
-    // can take tens of seconds or longer depending on the nubmer of tabs
-    // and items.
-    QThread* parser = QThread::create([=]() { ParseItemMods(); });
-    parser->start();
-}
-
-void ItemsManagerWorker::Update(TabSelection type, const std::vector<ItemLocation> &locations) {
-	if (updating_) {
-		QLOG_WARN() << "ItemsManagerWorker::Update called while updating";
-		return;
-	}
-
-    QLOG_DEBUG() << "Updating" << type << "stash tabs";
-    updating_ = true;
-	cancel_update_ = false;
-
-    // remove all pending requests
->>>>>>> 73f36236
 	queue_ = std::queue<ItemsRequest>();
 	queue_id_ = 0;
 
@@ -554,13 +308,8 @@
         tabs_.clear();
         tab_id_index_.clear();
         items_.clear();
-<<<<<<< HEAD
         first_fetch_tab_id_ = 0;
     } else {
-=======
-    }
-    else {
->>>>>>> 73f36236
         // Build a list of tabs to update.
         std::set<std::string> tabs_to_update = {};
         switch (type) {
@@ -599,7 +348,6 @@
 		[=](QNetworkReply* reply) {
 			OnMainPageReceived(reply);
 		});
-<<<<<<< HEAD
 }
 
 void ItemsManagerWorker::RemoveUpdatingTabs(const std::set<std::string>& tab_ids) {
@@ -651,66 +399,6 @@
     if (reply->error()) {
         QLOG_WARN() << "Couldn't fetch main page: " << reply->url().toDisplayString() << " due to error: " << reply->errorString();
     } else {
-=======
-}
-
-void ItemsManagerWorker::RemoveUpdatingTabs(const std::set<std::string>& tab_ids) {
-
-    if (tab_ids.empty()) {
-        QLOG_ERROR() << "No tabs to remove.";
-        return;
-    };
-
-    // Keep tabs that are not being updated.
-    std::vector<ItemLocation> current_tabs = tabs_;
-    bool need_first = true;
-    tabs_.clear();
-    tab_id_index_.clear();
-    for (auto& tab : current_tabs) {
-        const std::string tab_id = tab.get_tab_uniq_id();
-        bool save_tab = (tab_ids.count(tab.get_tab_uniq_id()) == 0);
-        if (save_tab) {
-            tabs_.push_back(tab);
-            tab_id_index_.insert(tab.get_tab_uniq_id());
-        }
-        else if (need_first) {
-            first_fetch_tab_ = tab.get_tab_uniq_id();
-            first_fetch_tab_id_ = tab.get_tab_id();
-            need_first = false;
-        };
-    };
-    QLOG_DEBUG() << "Keeping" << tabs_.size() << "tabs and culling" << (current_tabs.size() - tabs_.size());
-}
-
-void ItemsManagerWorker::RemoveUpdatingItems(const std::set<std::string>& tab_ids) {
-
-    // Keep items with locations that are not being updated.
-    if (tab_ids.empty()) {
-        QLOG_ERROR() << "No tabs to remove items from.";
-        return;
-    };
-    Items current_items = items_;
-    items_.clear();
-    for (auto const& item : current_items) {
-        const ItemLocation& tab = item.get()->location();
-        bool save_item = (tab_ids.count(tab.get_tab_uniq_id()) == 0);
-        if (save_item) {
-            items_.push_back(item); 
-        };
-    };
-    QLOG_DEBUG() << "Keeping" << items_.size() << "items and culling" << (current_items.size() - items_.size());
-}
-
-void ItemsManagerWorker::OnMainPageReceived(QNetworkReply* reply) {
-
-    QLOG_TRACE() << "Main page received.";
-    CheckForViolation(reply);
-
-	if (reply->error()) {
-		QLOG_WARN() << "Couldn't fetch main page: " << reply->url().toDisplayString() << " due to error: " << reply->errorString();
-    }
-    else {
->>>>>>> 73f36236
         std::string page(reply->readAll().constData());
         selected_character_ = Util::FindTextBetween(page, "C({\"name\":\"", "\",\"class");
         if (selected_character_.empty()) {
@@ -727,19 +415,11 @@
 }
 
 void ItemsManagerWorker::OnCharacterListReceived(QNetworkReply* reply) {
-<<<<<<< HEAD
     QLOG_TRACE() << "Character list received.";
-=======
-    
-    QLOG_TRACE() << "Character list received.";
-    CheckForViolation(reply);
-
->>>>>>> 73f36236
 	QByteArray bytes = reply->readAll();
 	rapidjson::Document doc;
 	doc.Parse(bytes.constData());
 
-<<<<<<< HEAD
     if (reply->error()) {
         QLOG_WARN() << "Couldn't fetch character list: " << reply->url().toDisplayString()
             << " due to error: " << reply->errorString() << " Aborting update.";
@@ -758,33 +438,11 @@
         return;
     };
 
-=======
-	if (reply->error()) {
-		QLOG_WARN() << "Couldn't fetch character list: " << reply->url().toDisplayString()
-					<< " due to error: " << reply->errorString() << " Aborting update.";
-		updating_ = false;
-		return;
-	}
-
-	if (doc.HasParseError() || !doc.IsArray()) {
-		QLOG_ERROR() << "Received invalid reply instead of character list. The reply was: "
-						<< bytes.constData();
-		if (doc.HasParseError()) {
-			QLOG_ERROR() << "The error was" << rapidjson::GetParseError_En(doc.GetParseError());
-		}
-		QLOG_ERROR() << "";
-		QLOG_ERROR() << "(Maybe you need to log in to the website manually and accept new Terms of Service?)";
-		updating_ = false;
-		return;
-	}
-	
->>>>>>> 73f36236
 	QLOG_DEBUG() << "Received character list, there are" << doc.Size() << "characters across all leagues.";
 
     int total_character_count = 0;
 	int requested_character_count = 0;
 	for (auto& character : doc) {
-<<<<<<< HEAD
 		const std::string name = character["name"].GetString();
 		if (!character.HasMember("league") || !character.HasMember("name") || !character["league"].IsString() || !character["name"].IsString()) {
             QLOG_ERROR() << "Malformed character entry for" << name.c_str() << ": the reply may be invalid : " << bytes.constData();
@@ -800,22 +458,6 @@
             continue;
         };
         const int tab_count = tabs_.size();
-=======
-        if (!character.HasMember("league") || !character.HasMember("name") || !character["league"].IsString() || !character["name"].IsString()) {
-            QLOG_ERROR() << "Malformed character entry, the reply is most likely invalid" << bytes.constData();
-            continue;
-        };
-        if (character["league"].GetString() != league_) {
-            continue;
-        };
-        ++total_character_count;
-        const std::string name = character["name"].GetString();
-        if (tab_id_index_.count(name) > 0) {
-            QLOG_TRACE() << "Skipping" << name.c_str();
-            continue;
-        };
-        const int tab_count = size2int(tabs_.size(), "ItemsManagerWorker::OnCharacterListReceived(): too many tabs");
->>>>>>> 73f36236
         ItemLocation location;
         location.set_type(ItemLocationType::CHARACTER);
         location.set_character(name);
@@ -832,17 +474,9 @@
 	}
     QLOG_DEBUG() << "There are" << requested_character_count << "characters to update in" << league_.c_str();
 
-<<<<<<< HEAD
 	CurrentStatusUpdate status;
 	status.state = ProgramState::CharactersReceived;
 	status.total = total_character_count;
-=======
-
-	CurrentStatusUpdate status;
-	status.state = ProgramState::CharactersReceived;
-	status.total = total_character_count;
-
->>>>>>> 73f36236
 	emit StatusUpdate(status);
 
 	QNetworkRequest tab_request = MakeTabRequest(first_fetch_tab_id_, true);
@@ -850,10 +484,6 @@
 		[=](QNetworkReply* reply) {
 			OnFirstTabReceived(reply);
 		});
-<<<<<<< HEAD
-=======
-
->>>>>>> 73f36236
 }
 
 QNetworkRequest ItemsManagerWorker::MakeTabRequest(int tab_index, bool tabs) {
@@ -865,10 +495,6 @@
 
 	QUrl url(kStashItemsUrl);
 	url.setQuery(query);
-<<<<<<< HEAD
-=======
-
->>>>>>> 73f36236
 	return QNetworkRequest(url);
 }
 
@@ -879,10 +505,6 @@
 
 	QUrl url(kCharacterItemsUrl);
 	url.setQuery(query);
-<<<<<<< HEAD
-=======
-
->>>>>>> 73f36236
     return QNetworkRequest(url);
 }
 
@@ -893,10 +515,6 @@
 
 	QUrl url(kCharacterSocketedJewels);
 	url.setQuery(query);
-<<<<<<< HEAD
-=======
-
->>>>>>> 73f36236
     return QNetworkRequest(url);
 }
 
@@ -911,7 +529,6 @@
 
 void ItemsManagerWorker::FetchItems() {
 	std::string tab_titles;
-<<<<<<< HEAD
 	int count = queue_.size();
     for (int i = 0; i < count; ++i) {
         // Take the next request out of the queue.
@@ -919,13 +536,6 @@
         queue_.pop();
 
         // Pass the request to the rate limiter.
-=======
-    int count = size2int(queue_.size(), "ItemsManagerWorker::FetchItems(): too many queued requests");
-    for (int i = 0; i < count; ++i) {
-        ItemsRequest request = queue_.front();
-        queue_.pop();
-
->>>>>>> 73f36236
         QNetworkRequest fetch_request = request.network_request;
         ItemLocation location = request.location;
         rate_limiter_.Submit(network_manager_, fetch_request,
@@ -933,10 +543,7 @@
                 OnTabReceived(reply, location);
             });
 
-<<<<<<< HEAD
         // Keep track of the tabs requested.
-=======
->>>>>>> 73f36236
         tab_titles += request.location.GetHeader() + " ";
     };
 	QLOG_DEBUG() << "Created" << count << "requests:" << tab_titles.c_str();
@@ -945,19 +552,12 @@
 }
 
 void ItemsManagerWorker::OnFirstTabReceived(QNetworkReply* reply) {
-<<<<<<< HEAD
 	QLOG_TRACE() << "First tab received.";
-=======
-	
-    QLOG_TRACE() << "First tab received.";
-    CheckForViolation(reply);
->>>>>>> 73f36236
 
 	QByteArray bytes = reply->readAll();
 	rapidjson::Document doc;
 	doc.Parse(bytes.constData());
 
-<<<<<<< HEAD
     if (!doc.IsObject()) {
         QLOG_ERROR() << "Can't even fetch first tab. Failed to update items.";
         updating_ = false;
@@ -985,36 +585,6 @@
     for (auto const &tab: tabs_) {
 		old_tab_headers.insert(tab.GetHeader());
 	};
-=======
-	if (!doc.IsObject()) {
-		QLOG_ERROR() << "Can't even fetch first tab. Failed to update items.";
-		updating_ = false;
-		return;
-	}
-
-	if (doc.HasMember("error")) {
-		QLOG_ERROR() << "Aborting update since first fetch failed due to 'error': " << Util::RapidjsonSerialize(doc["error"]).c_str();
-		updating_ = false;
-		return;
-	}
-
-	if (!doc.HasMember("tabs") || doc["tabs"].Size() == 0) {
-		QLOG_ERROR() << "There are no tabs, this should not happen, bailing out.";
-		updating_ = false;
-		return;
-	}
-
-	tabs_as_string_ = Util::RapidjsonSerialize(doc["tabs"]);
-	tabs_signature_ = CreateTabsSignatureVector(tabs_as_string_);
-
-	QLOG_DEBUG() << "Received tabs list, there are" << doc["tabs"].Size() << "tabs";
-
-	std::set<std::string> old_tab_headers;
-    for (auto const& tab : tabs_) {
-        // Remember old tab headers before clearing tabs
-        old_tab_headers.insert(tab.GetHeader());
-    };
->>>>>>> 73f36236
 
     // Force refreshes for any stash tabs that were moved or renamed.
     for (auto const& tab : tabs_) {
@@ -1026,35 +596,22 @@
 
     // Queue stash tab requests.
     for (auto& tab : doc["tabs"]) {
-<<<<<<< HEAD
 
         std::string label = tab["n"].GetString();
         const int index = tab["i"].GetInt();
 
-=======
-        std::string label = tab["n"].GetString();
-        const int index = tab["i"].GetInt();
->>>>>>> 73f36236
         // Skip hidden tabs.
         if (doc["tabs"][index].HasMember("hidden") && doc["tabs"][index]["hidden"].GetBool()) {
             continue;
         };
-<<<<<<< HEAD
 
         // Skip tabs that are in the index; they are not being refreshed.
-=======
-        // Skip any tabs that are already in the index. These are the tabs that are not
-        // being refreshed.
->>>>>>> 73f36236
         const char* tab_id = tab["id"].GetString();
         if (tab_id_index_.count(tab_id) > 0) {
             continue;
         };
-<<<<<<< HEAD
 
         // Create and save the tab location object.
-=======
->>>>>>> 73f36236
         const int r = tab["colour"]["r"].GetInt();
         const int g = tab["colour"]["g"].GetInt();
         const int b = tab["colour"]["b"].GetInt();
@@ -1062,7 +619,6 @@
         location.set_json(tab, doc.GetAllocator());
         tabs_.push_back(location);
         tab_id_index_.insert(tab_id);
-<<<<<<< HEAD
 
         // Submit a request for this tab.
         QueueRequest(MakeTabRequest(location.get_tab_id(), true), location);
@@ -1070,14 +626,6 @@
 
 	total_needed_ = queue_.size();
 	total_completed_ = 0;
-=======
-        QueueRequest(MakeTabRequest(location.get_tab_id(), true), location);
-    };
-
-	total_needed_ = size2int(queue_.size(), "ItemsManagerWorker::OnFirstTabReceived(): too many queued reqeusts");
-	total_completed_ = 0;
-
->>>>>>> 73f36236
     FetchItems();
 }
 
@@ -1097,21 +645,13 @@
 }
 
 void ItemsManagerWorker::OnTabReceived(QNetworkReply* network_reply, ItemLocation location) {
-<<<<<<< HEAD
     QLOG_DEBUG() << "Received a reply for" << location.GetHeader().c_str();
 
-=======
-
-    QLOG_DEBUG() << "Received a reply for" << location.GetHeader().c_str();
-    CheckForViolation(network_reply);
-
->>>>>>> 73f36236
 	QByteArray bytes = network_reply->readAll();
 	rapidjson::Document doc;
 	doc.Parse(bytes.constData());
 
 	bool error = false;
-<<<<<<< HEAD
     if (!doc.IsObject()) {
         QLOG_WARN() << "Got a non-object response";
         error = true;
@@ -1120,21 +660,10 @@
         QLOG_WARN() << "Got 'error' instead of stash tab contents: " << Util::RapidjsonSerialize(doc["error"]).c_str();
         error = true;
     };
-=======
-	if (!doc.IsObject()) {
-		QLOG_WARN() << "Got a non-object response";
-		error = true;
-	} else if (doc.HasMember("error")) {
-		// this can happen if user is browsing stash in background and we can't know about it
-		QLOG_WARN() << "Got 'error' instead of stash tab contents: " << Util::RapidjsonSerialize(doc["error"]).c_str();
-		error = true;
-	}
->>>>>>> 73f36236
 
 	// We index expected tabs and their locations as part of the first fetch.  It's possible for users
 	// to move or rename tabs during the update which will result in the item data being out-of-sync with
 	// expected index/tab name map.  We need to detect this case and abort the update.
-<<<<<<< HEAD
     if (!cancel_update_ && !error && (location.get_type() == ItemLocationType::STASH)) {
 		cancel_update_ = TabsChanged(doc, network_reply, location);
     };
@@ -1156,74 +685,17 @@
         };
     };
 
-=======
-	if (!cancel_update_ && !error && (location.get_type() == ItemLocationType::STASH)) {
-		if (!doc.HasMember("tabs") || doc["tabs"].Size() == 0) {
-			QLOG_ERROR() << "Full tab information missing from stash tab fetch.  Cancelling update. Full fetch URL: "
-						 << network_reply->request().url().toDisplayString();
-			cancel_update_ = true;
-		} else {
-			std::string tabs_as_string = Util::RapidjsonSerialize(doc["tabs"]);
-			auto tabs_signature_current = CreateTabsSignatureVector(tabs_as_string);
-
-			auto tab_id = location.get_tab_id();
-			if (tabs_signature_[tab_id] != tabs_signature_current[tab_id]) {
-				std::string reason;
-				if (tabs_signature_current.size() != tabs_signature_.size())
-					reason += "[Tab size mismatch:" + std::to_string(tabs_signature_current.size()) + " != "
-							+ std::to_string(tabs_signature_.size()) + "]";
-
-				auto &x = tabs_signature_current[tab_id];
-				auto &y = tabs_signature_[tab_id];
-				reason += "[tab_index=" + std::to_string(tab_id) + "/" + std::to_string(tabs_signature_current.size()) + "(#" + std::to_string(tab_id+1) + ")]";
-				if (x.first != y.first)
-					reason += "[name:" + x.first + " != " + y.first + "]";
-				if (x.second != y.second)
-					reason += "[id:" + x.second + " != " + y.second + "]";
-
-				QLOG_ERROR() << "You renamed or re-ordered tabs in game while acquisition was in the middle of the update,"
-								<< " aborting to prevent synchronization problems and pricing data loss. Mismatch reason(s) -> "
-								<< reason.c_str() << ". For request: " << network_reply->request().url().toDisplayString();
-				cancel_update_ = true;
-			}
-		}
-	}
-
-	// re-queue a failed request
-	if (error) {
-		QueueRequest(network_reply->request(), location);
-	}
-
-	++requests_completed_;
-
-	if (!error)
-		++total_completed_;
-
-	bool throttled = false;
-
-	if (requests_completed_ == requests_needed_) {
-		if (cancel_update_) {
-			updating_ = false;
-		}
-	}
->>>>>>> 73f36236
 	CurrentStatusUpdate status = CurrentStatusUpdate();
 	status.state = ProgramState::ItemsReceive;
 	status.progress = total_completed_;
 	status.total = total_needed_;
-<<<<<<< HEAD
     if (total_completed_ == total_needed_) {
         status.state = ProgramState::ItemsCompleted;
     };
     if (cancel_update_) {
         status.state = ProgramState::UpdateCancelled;
     };
-=======
-	if (total_completed_ == total_needed_)
-		status.state = ProgramState::ItemsCompleted;
-	if (cancel_update_)
-		status.state = ProgramState::UpdateCancelled;
->>>>>>> 73f36236
+
 	emit StatusUpdate(status);
 
     if (error) {
@@ -1240,7 +712,6 @@
 
 bool ItemsManagerWorker::TabsChanged(rapidjson::Document& doc, QNetworkReply* network_reply, ItemLocation& location) {
 
-<<<<<<< HEAD
 	if (!doc.HasMember("tabs") || doc["tabs"].Size() == 0) {
 		QLOG_ERROR() << "Full tab information missing from stash tab fetch.  Cancelling update. Full fetch URL: "
 			<< network_reply->request().url().toDisplayString();
@@ -1279,9 +750,6 @@
 	};
 	return false;
 }
-=======
-	ParseItems(&doc["items"], location, doc.GetAllocator());
->>>>>>> 73f36236
 
 void ItemsManagerWorker::FinishUpdate() {
 	// It's possible that we receive character vs stash tabs out of order, or users
@@ -1296,7 +764,6 @@
 			return *a < *b;
 		});
 
-<<<<<<< HEAD
 	// Maps location type (CHARACTER or STASH) to a list of all the tabs of that type
 	std::map<ItemLocationType, QStringList> tabsPerType;
 	for (auto const& tab : tabs_) {
@@ -1344,60 +811,12 @@
             // The act of making this request sets the active character.
             // We don't need to to anything with the reply.
         });
-=======
-		// Maps location type (CHARACTER or STASH) to a list of all the tabs of that type
-        std::map<ItemLocationType, QStringList> tabsPerType;
-        for(auto const& tab : tabs_){
-            const ItemLocationType& tab_type = tab.get_type();
-            const QString tab_json = QString(tab.get_json().c_str());
-			tabsPerType[tab_type].push_back(tab_json);
-		}
-
-		// Map locations to a list of items in that location.
-		std::map<ItemLocation, QStringList> itemsPerLoc;
-        for (auto const& item : items_) {
-            const ItemLocation& item_location = item->location();
-            const QString item_json = QString(item->json().c_str());
-            itemsPerLoc[item_location].push_back(item_json);
-        };
-
-		// Save tabs by tab type.
-        for (auto const& tab : tabsPerType) {
-            const ItemLocationType& tab_type = tab.first;
-            const QString tab_json = "[" + tab.second.join(",") + "]";
-            data_.SetTabs(tab_type, tab_json.toStdString());
-        };
-
-		// Save items by location.
-        for (auto const& item : itemsPerLoc) {
-            const ItemLocation& item_location = item.first;
-            const QString item_json = "[" + item.second.join(",") + "]";
-            data_.SetItems(item_location, item_json.toStdString());
-        };
-
-		// Let everyone know the update is done.
-		emit ItemsRefreshed(items_, tabs_, false);
-
-		updating_ = false;
-		QLOG_DEBUG() << "Update finished.";
-
-		PreserveSelectedCharacter();
-	}
-}
-
-void ItemsManagerWorker::PreserveSelectedCharacter() {
-	if (selected_character_.empty())
-		return;
-	QNetworkRequest character_request = MakeCharacterRequest(selected_character_);
-	rate_limiter_.Submit(network_manager_, character_request, [](QNetworkReply*) {});
->>>>>>> 73f36236
 }
 
 std::vector<std::pair<std::string, std::string> > ItemsManagerWorker::CreateTabsSignatureVector(std::string tabs) {
 	std::vector<std::pair<std::string, std::string> > tmp;
 	rapidjson::Document doc;
 
-<<<<<<< HEAD
     if (doc.Parse(tabs.c_str()).HasParseError()) {
         QLOG_ERROR() << "Error creating signature vector from tabs data ("
 			<< rapidjson::GetParseError_En(doc.GetParseError()) << "):" << tabs.c_str();
@@ -1408,19 +827,5 @@
             tmp.emplace_back(name, uid);
         };
     };
-=======
-	if (doc.Parse(tabs.c_str()).HasParseError()) {
-		QLOG_ERROR() << "Malformed tabs data:" << tabs.c_str() << "The error was"
-			<< rapidjson::GetParseError_En(doc.GetParseError());
-        return tmp;
-	}
-
-	for (auto &tab : doc) {
-		std::string name = (tab.HasMember("n") && tab["n"].IsString()) ? tab["n"].GetString(): "UNKNOWN_NAME";
-		std::string uid = (tab.HasMember("id") && tab["id"].IsString()) ? tab["id"].GetString(): "UNKNOWN_ID";
-		tmp.emplace_back(name,uid);
-	}
-
->>>>>>> 73f36236
 	return tmp;
 }
