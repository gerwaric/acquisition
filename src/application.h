/*
	Copyright 2014 Ilya Zhuravlev

	This file is part of Acquisition.

	Acquisition is free software: you can redistribute it and/or modify
	it under the terms of the GNU General Public License as published by
	the Free Software Foundation, either version 3 of the License, or
	(at your option) any later version.

	Acquisition is distributed in the hope that it will be useful,
	but WITHOUT ANY WARRANTY; without even the implied warranty of
	MERCHANTABILITY or FITNESS FOR A PARTICULAR PURPOSE.  See the
	GNU General Public License for more details.

	You should have received a copy of the GNU General Public License
	along with Acquisition.  If not, see <http://www.gnu.org/licenses/>.
*/

#pragma once

#include <QNetworkAccessManager>
#include <QObject>
#include <QString>
#include <QDateTime>

#include "version_defines.h"
#include "item.h"
#include "ratelimit.h"

using RateLimit::RateLimiter;

// Holds the date and time of the current build based on __DATE__ and __TIME__ macros.
extern const QString BUILD_TIMESTAMP;

// This is BUILD_TIMESTAMP parsed into a QDateTimeObject.
extern const QDateTime BUILD_DATE;

// If TRIAL_VERSION is true (See network_defines.h) this will be the date this build
// expires, otherwise it will be an invalid QDateTime object.
extern const QDateTime EXPIRATION_DATE;

class QNetworkReply;

class DataStore;
class ItemsManager;
class BuyoutManager;
class Shop;
class CurrencyManager;

namespace RateLimit {
    class RateLimiter;
}

class Application : public QObject {
	Q_OBJECT
public:
	Application();
	~Application();
	Application(const Application&) = delete;
	Application& operator=(const Application&) = delete;
	// Should be called by login dialog after login
	void InitLogin(std::unique_ptr<QNetworkAccessManager> login_manager, const std::string &league, const std::string &email, bool mock_data = false);
	const std::string &league() const { return league_; }
	const std::string &email() const { return email_; }
	ItemsManager &items_manager() { return *items_manager_; }
	DataStore &data() const { return *data_; }
	DataStore &sensitive_data() const { return *sensitive_data_; }
	BuyoutManager &buyout_manager() const { return *buyout_manager_; }
	QNetworkAccessManager &logged_in_nm() const { return *logged_in_nm_; }
	Shop &shop() const { return *shop_; }
	CurrencyManager &currency_manager() const { return *currency_manager_; }
<<<<<<< HEAD
	RateLimiter& rate_limiter() const { return *rate_limiter_; }
=======
    RateLimit::RateLimiter& rate_limiter() const { return *rate_limiter_; }
>>>>>>> 73f36236
public slots:
	void OnItemsRefreshed(bool initial_refresh);
    void FatalError(const QString message);
private:
	std::string league_;
	std::string email_;
	std::unique_ptr<DataStore> data_;
	// stores sensitive data that you'd rather not share, like control.poe.trade secret URL
	std::unique_ptr<DataStore> sensitive_data_;
	std::unique_ptr<BuyoutManager> buyout_manager_;
	std::unique_ptr<Shop> shop_;
	std::unique_ptr<QNetworkAccessManager> logged_in_nm_;
	std::unique_ptr<ItemsManager> items_manager_;
	std::unique_ptr<CurrencyManager> currency_manager_;
<<<<<<< HEAD
	std::unique_ptr<RateLimiter> rate_limiter_;
=======
    std::unique_ptr<RateLimit::RateLimiter> rate_limiter_;
>>>>>>> 73f36236
	void SaveDbOnNewVersion();
};<|MERGE_RESOLUTION|>--- conflicted
+++ resolved
@@ -70,11 +70,7 @@
 	QNetworkAccessManager &logged_in_nm() const { return *logged_in_nm_; }
 	Shop &shop() const { return *shop_; }
 	CurrencyManager &currency_manager() const { return *currency_manager_; }
-<<<<<<< HEAD
 	RateLimiter& rate_limiter() const { return *rate_limiter_; }
-=======
-    RateLimit::RateLimiter& rate_limiter() const { return *rate_limiter_; }
->>>>>>> 73f36236
 public slots:
 	void OnItemsRefreshed(bool initial_refresh);
     void FatalError(const QString message);
@@ -89,10 +85,6 @@
 	std::unique_ptr<QNetworkAccessManager> logged_in_nm_;
 	std::unique_ptr<ItemsManager> items_manager_;
 	std::unique_ptr<CurrencyManager> currency_manager_;
-<<<<<<< HEAD
 	std::unique_ptr<RateLimiter> rate_limiter_;
-=======
-    std::unique_ptr<RateLimit::RateLimiter> rate_limiter_;
->>>>>>> 73f36236
 	void SaveDbOnNewVersion();
 };